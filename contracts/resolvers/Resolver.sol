//SPDX-License-Identifier: MIT
pragma solidity >=0.8.4;

import "@openzeppelin/contracts/utils/introspection/IERC165.sol";
import "./profiles/IABIResolver.sol";
import "./profiles/IAddressResolver.sol";
import "./profiles/IAddrResolver.sol";
import "./profiles/IContentHashResolver.sol";
import "./profiles/IDNSRecordResolver.sol";
import "./profiles/IDNSZoneResolver.sol";
import "./profiles/IInterfaceResolver.sol";
import "./profiles/INameResolver.sol";
import "./profiles/IPubkeyResolver.sol";
import "./profiles/ITextResolver.sol";
<<<<<<< HEAD
import "./profiles/IExtendedResolver.sol";
=======
import "./ISupportsInterface.sol";
>>>>>>> 4c02c862

/**
 * A generic resolver interface which includes all the functions including the ones deprecated
 */
<<<<<<< HEAD
interface Resolver is IERC165, IABIResolver, IAddressResolver, IAddrResolver, IContentHashResolver, IDNSRecordResolver, IDNSZoneResolver, IInterfaceResolver, INameResolver, IPubkeyResolver, ITextResolver, IExtendedResolver {
=======
interface Resolver is
    ISupportsInterface,
    IABIResolver,
    IAddressResolver,
    IAddrResolver,
    IContentHashResolver,
    IDNSRecordResolver,
    IDNSZoneResolver,
    IInterfaceResolver,
    INameResolver,
    IPubkeyResolver,
    ITextResolver
{
>>>>>>> 4c02c862
    /* Deprecated events */
    event ContentChanged(bytes32 indexed node, bytes32 hash);

    function setABI(
        bytes32 node,
        uint256 contentType,
        bytes calldata data
    ) external;

    function setAddr(bytes32 node, address addr) external;

    function setAddr(
        bytes32 node,
        uint256 coinType,
        bytes calldata a
    ) external;

    function setContenthash(bytes32 node, bytes calldata hash) external;

    function setDnsrr(bytes32 node, bytes calldata data) external;

    function setName(bytes32 node, string calldata _name) external;

    function setPubkey(
        bytes32 node,
        bytes32 x,
        bytes32 y
    ) external;

    function setText(
        bytes32 node,
        string calldata key,
        string calldata value
    ) external;

    function setInterface(
        bytes32 node,
        bytes4 interfaceID,
        address implementer
    ) external;

    function multicall(bytes[] calldata data)
        external
        returns (bytes[] memory results);

    /* Deprecated functions */
    function content(bytes32 node) external view returns (bytes32);

    function multihash(bytes32 node) external view returns (bytes memory);

    function setContent(bytes32 node, bytes32 hash) external;

    function setMultihash(bytes32 node, bytes calldata hash) external;
}<|MERGE_RESOLUTION|>--- conflicted
+++ resolved
@@ -12,18 +12,12 @@
 import "./profiles/INameResolver.sol";
 import "./profiles/IPubkeyResolver.sol";
 import "./profiles/ITextResolver.sol";
-<<<<<<< HEAD
 import "./profiles/IExtendedResolver.sol";
-=======
 import "./ISupportsInterface.sol";
->>>>>>> 4c02c862
 
 /**
  * A generic resolver interface which includes all the functions including the ones deprecated
  */
-<<<<<<< HEAD
-interface Resolver is IERC165, IABIResolver, IAddressResolver, IAddrResolver, IContentHashResolver, IDNSRecordResolver, IDNSZoneResolver, IInterfaceResolver, INameResolver, IPubkeyResolver, ITextResolver, IExtendedResolver {
-=======
 interface Resolver is
     ISupportsInterface,
     IABIResolver,
@@ -35,9 +29,9 @@
     IInterfaceResolver,
     INameResolver,
     IPubkeyResolver,
-    ITextResolver
+    ITextResolver,
+    IExtendedResolver
 {
->>>>>>> 4c02c862
     /* Deprecated events */
     event ContentChanged(bytes32 indexed node, bytes32 hash);
 
